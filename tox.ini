[tox]
envlist = py27,py32

[testenv]
<<<<<<< HEAD
deps = nose
       nose-progressive
       testtools
       six
=======
deps = -r{toxinidir}/requirements.txt
>>>>>>> ba8dba2b

commands = nosetests --with-progressive<|MERGE_RESOLUTION|>--- conflicted
+++ resolved
@@ -2,13 +2,6 @@
 envlist = py27,py32
 
 [testenv]
-<<<<<<< HEAD
-deps = nose
-       nose-progressive
-       testtools
-       six
-=======
 deps = -r{toxinidir}/requirements.txt
->>>>>>> ba8dba2b
 
 commands = nosetests --with-progressive